--- conflicted
+++ resolved
@@ -150,11 +150,7 @@
 
 
 @torch.no_grad()
-<<<<<<< HEAD
-def test(loader, eval_steps: Optional[int] = None):
-=======
 def test(loader: NeighborLoader, val_steps: Optional[int] = None):
->>>>>>> 3e55a4c2
     model.eval()
 
     total_correct = total_examples = 0
