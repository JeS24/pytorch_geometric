import json
import logging
import os
import os.path as osp
from typing import List, Optional, Union

import torch
import torch_geometric.distributed as pyg_dist

from torch_geometric.data import Data, HeteroData
from torch_geometric.loader.cluster import ClusterData
from torch_geometric.typing import Dict, EdgeType, EdgeTypeStr, NodeType, Tuple
from torch_geometric.utils import index_sort


class Partitioner:
    r"""Partition the graph structure and its features of a
    :class:`~torch_geometric.data.Data` or
    :class:`~torch_geometric.data.HeteroData` object.

    Partitioned data output will be structured like this:

    **Homogeneous graphs:**

    .. code-block::

        root/
        |-- META.json
        |-- node_map.pt
        |-- edge_map.pt
        |-- part0/
            |-- graph.pt
            |-- node_feats.pt
            |-- edge_feats.pt
        |-- part1/
            |-- graph.pt
            |-- node_feats.pt
            |-- edge_feats.pt

    **Heterogeneous graphs:**

    .. code-block::

        root/
        |-- META.json
        |-- node_map/
            |-- ntype1.pt
            |-- ntype2.pt
        |-- edge_map/
            |-- etype1.pt
            |-- etype2.pt
        |-- part0/
            |-- graph.pt
            |-- node_feats.pt
            |-- edge_feats.pt
        |-- part1/
            |-- graph.pt
            |-- node_feats.pt
            |-- edge_feats.pt

    Args:
        data (Data or HeteroData): The data object.
        num_parts (int): The number of partitions.
        recursive (bool, optional): If set to :obj:`True`, will use multilevel
            recursive bisection instead of multilevel k-way partitioning.
            (default: :obj:`False`)
        root (str): Root directory where the partitioned dataset should be
            saved.
    """

    def __init__(
        self,
        data: Union[Data, HeteroData],
        num_parts: int,
        root: str,
        recursive: bool = False,
    ):
        assert num_parts > 1

        self.data = data
        self.num_parts = num_parts
        self.root = root
        self.recursive = recursive

    @property
    def is_hetero(self) -> bool:
        return isinstance(self.data, HeteroData)

    @property
    def is_node_level_time(self) -> bool:
        if 'time' not in self.data:
            return False

        if self.is_hetero:
            return any(['time' in store for store in self.data.node_stores])

        return self.data.is_node_attr('time')

    @property
    def is_edge_level_time(self) -> bool:
        if 'edge_time' in self.data:
            return True

        if 'time' not in self.data:
            return False

        if self.is_hetero:
            return any(['time' in store for store in self.data.edge_stores])

        return self.data.is_edge_attr('time')

    @property
    def node_types(self) -> Optional[List[NodeType]]:
        return self.data.node_types if self.is_hetero else None

    @property
    def edge_types(self) -> Optional[List[EdgeType]]:
        return self.data.edge_types if self.is_hetero else None

    def generate_partition(self):
        r"""Generates the partition."""
        os.makedirs(self.root, exist_ok=True)

        if self.is_hetero and self.is_node_level_time:
            time_data = {  # Get temporal information before converting data:
                node_type: self.data[node_type].time
                for node_type in self.data.node_types
            }

        data = self.data.to_homogeneous() if self.is_hetero else self.data
        cluster_data = ClusterData(
            data,
            num_parts=self.num_parts,
            recursive=self.recursive,
            log=True,
            keep_inter_cluster_edges=True,
            sparse_format='csc',
        )

        node_perm = cluster_data.partition.node_perm
        partptr = cluster_data.partition.partptr
        edge_perm = cluster_data.partition.edge_perm

        node_map = torch.empty(data.num_nodes, dtype=torch.int64)
        edge_map = torch.empty(data.num_edges, dtype=torch.int64)
        node_offset, edge_offset = {}, {}

        if self.is_hetero:
            offset = 0
            for node_type in self.node_types:
                node_offset[node_type] = offset
                offset += self.data[node_type].num_nodes

            offset = 0
            for edge_name in self.edge_types:
                edge_offset[edge_name] = offset
                offset += self.data.num_edges_dict[edge_name]

            edge_start = 0
            for pid in range(self.num_parts):
                logging.info(f'Saving graph partition {pid}')
                path = osp.join(self.root, f'part_{pid}')
                os.makedirs(path, exist_ok=True)

                part_data = cluster_data[pid]
                start, end = int(partptr[pid]), int(partptr[pid + 1])

                num_edges = part_data.num_edges
                edge_id = edge_perm[edge_start : edge_start + num_edges]
                edge_map[edge_id] = pid
                edge_start += num_edges

                node_id = node_perm[start:end]
                node_map[node_id] = pid

                graph = {}
                efeat = {}
                for i, edge_type in enumerate(self.edge_types):
                    # Row vector refers to source nodes.
                    # Column vector refers to destination nodes.
                    src, _, dst = edge_type
                    size = (self.data[src].num_nodes, self.data[dst].num_nodes)

                    mask = part_data.edge_type == i
                    row = part_data.edge_index[0, mask]
                    col = part_data.edge_index[1, mask]
                    global_col = node_id[col]
                    global_row = node_perm[row]

                    # Sort on col to avoid keeping track of permuations in
                    # NeighborSampler when converting to CSC format:
                    num_cols = col.size()[0]
                    global_col, perm = index_sort(
                        global_col, max_value=num_cols
                    )
                    global_row = global_row[perm]
                    global_eid = edge_id[mask][perm]
                    assert torch.equal(
                        data.edge_index[:, global_eid],
                        torch.stack((global_row, global_col), dim=0),
                    )
                    offsetted_eid = global_eid - edge_offset[edge_type]
                    assert torch.equal(
<<<<<<< HEAD
                        self.data[edge_type].edge_index[:, local_eid],
                        torch.stack(
                            (
                                global_row - node_offset[src],
                                global_col - node_offset[dst],
                            ),
                            dim=0,
                        ),
=======
                        self.data[edge_type].edge_index[:, offsetted_eid],
                        torch.stack((
                            global_row - node_offset[src],
                            global_col - node_offset[dst],
                        ), dim=0),
>>>>>>> eb10fc2d
                    )
                    graph[edge_type] = {
                        'edge_id': global_eid,
                        'row': global_row - node_offset[src],
                        'col': global_col - node_offset[dst],
                        'size': size,
                    }

                    if 'edge_attr' in part_data:
                        edge_attr = part_data.edge_attr[mask][perm]
                        efeat[edge_type] = {
                            'global_id': offsetted_eid,
                            'feats': dict(edge_attr=edge_attr),
                        }
                        if self.is_edge_level_time:
                            edge_time = part_data.edge_time[mask][perm]
                            efeat[edge_type].update({'edge_time': edge_time})

                torch.save(efeat, osp.join(path, 'edge_feats.pt'))
                torch.save(graph, osp.join(path, 'graph.pt'))

                nfeat = {}
                for i, node_type in enumerate(self.node_types):
                    mask = part_data.node_type == i
                    x = part_data.x[mask] if 'x' in part_data else None
                    nfeat[node_type] = {
                        'global_id': node_id[mask],
                        'id': node_id[mask] - node_offset[node_type],
                        'feats': dict(x=x),
                    }
                    if self.is_node_level_time:
                        nfeat[node_type].update({'time': time_data[node_type]})

                torch.save(nfeat, osp.join(path, 'node_feats.pt'))

            logging.info('Saving partition mapping info')
            path = osp.join(self.root, 'node_map')
            os.makedirs(path, exist_ok=True)
            for i, node_type in enumerate(self.node_types):
                mask = data.node_type == i
                torch.save(node_map[mask], osp.join(path, f'{node_type}.pt'))

            path = osp.join(self.root, 'edge_map')
            os.makedirs(path, exist_ok=True)
            for i, edge_type in enumerate(self.edge_types):
                mask = data.edge_type == i
                torch.save(
                    edge_map[mask],
                    osp.join(path, f'{EdgeTypeStr(edge_type)}.pt'),
                )

        else:  # `if not self.is_hetero:`
            edge_start = 0
            for pid in range(self.num_parts):
                logging.info(f'Saving graph partition {pid}')
                path = osp.join(self.root, f'part_{pid}')
                os.makedirs(path, exist_ok=True)

                part_data = cluster_data[pid]
                start, end = int(partptr[pid]), int(partptr[pid + 1])

                num_edges = part_data.num_edges
                edge_id = edge_perm[edge_start : edge_start + num_edges]
                edge_map[edge_id] = pid
                edge_start += num_edges

                node_id = node_perm[start:end]  # global node_ids
                node_map[node_id] = pid  # 0 or 1

                row = part_data.edge_index[0]
                col = part_data.edge_index[1]
                num_cols = col.size()[0]

                global_col = node_id[col]  # part_ids -> global
                global_row = node_perm[row]

                # Sort on col to avoid keeping track of permuations in
                # NeighborSampler when converting to CSC format:
                global_col, perm = index_sort(global_col, max_value=num_cols)
                global_row = global_row[perm]
                edge_id = edge_id[perm]

                assert torch.equal(
                    self.data.edge_index[:, edge_id],
                    torch.stack((global_row, global_col)),
                )
                if 'edge_attr' in part_data:
                    edge_attr = part_data.edge_attr[perm]
                    assert torch.equal(
                        self.data.edge_attr[edge_id, :], edge_attr
                    )

                torch.save(
                    {
                        'edge_id': edge_id,
                        'row': global_row,
                        'col': global_col,
                        'size': (data.num_nodes, data.num_nodes),
                    },
                    osp.join(path, 'graph.pt'),
                )

<<<<<<< HEAD
                torch.save(
                    {
                        'global_id': node_id,
                        'feats': dict(x=part_data.x),
                    },
                    osp.join(path, 'node_feats.pt'),
                )
                if 'edge_attr' in part_data:
                    torch.save(
                        {
                            'global_id': edge_id,
                            'feats': dict(edge_attr=part_data.edge_attr[perm]),
                        },
                        osp.join(path, 'edge_feats.pt'),
                    )
=======
                nfeat = {
                    'global_id': node_id,
                    'feats': dict(x=part_data.x),
                }
                if self.is_node_level_time:
                    nfeat.update({'time': data.time})

                torch.save(nfeat, osp.join(path, 'node_feats.pt'))

                if 'edge_attr' in part_data:
                    efeat = {
                        'global_id': edge_id,
                        'feats': dict(edge_attr=part_data.edge_attr[perm]),
                    }
                    if self.is_edge_level_time:
                        efeat.update({'edge_time': part_data.edge_time[perm]})

                    torch.save(efeat, osp.join(path, 'edge_feats.pt'))
>>>>>>> eb10fc2d

            logging.info('Saving partition mapping info')
            torch.save(node_map, osp.join(self.root, 'node_map.pt'))
            torch.save(edge_map, osp.join(self.root, 'edge_map.pt'))

        logging.info('Saving metadata')
        meta = {
            'num_parts': self.num_parts,
            'node_types': self.node_types,
            'edge_types': self.edge_types,
            'node_offset': list(node_offset.values()) if node_offset else None,
            'is_hetero': self.is_hetero,
            'is_sorted': True,  # Based on colum/destination.
        }
        with open(osp.join(self.root, 'META.json'), 'w') as f:
            json.dump(meta, f)


def load_partition_info(
    root_dir: str,
    partition_idx: int,
) -> Tuple[Dict, int, int, torch.Tensor, torch.Tensor]:
    # load the partition with PyG format (graphstore/featurestore)
    with open(osp.join(root_dir, 'META.json'), 'rb') as infile:
        meta = json.load(infile)
    num_partitions = meta['num_parts']
    assert partition_idx >= 0
    assert partition_idx < num_partitions
    partition_dir = osp.join(root_dir, f'part_{partition_idx}')
    assert osp.exists(partition_dir)

    if meta['is_hetero'] is False:
        node_pb = torch.load(osp.join(root_dir, 'node_map.pt'))
        edge_pb = torch.load(osp.join(root_dir, 'edge_map.pt'))

        return (meta, num_partitions, partition_idx, node_pb, edge_pb)
    else:
        node_pb_dict = {}
        node_pb_dir = osp.join(root_dir, 'node_map')
        for ntype in meta['node_types']:
            node_pb_dict[ntype] = torch.load(
                osp.join(node_pb_dir, f'{pyg_dist.utils.as_str(ntype)}.pt')
            )

        edge_pb_dict = {}
        edge_pb_dir = osp.join(root_dir, 'edge_map')
        for etype in meta['edge_types']:
            edge_pb_dict[tuple(etype)] = torch.load(
                osp.join(edge_pb_dir, f'{pyg_dist.utils.as_str(etype)}.pt')
            )

        return (meta, num_partitions, partition_idx, node_pb_dict, edge_pb_dict)<|MERGE_RESOLUTION|>--- conflicted
+++ resolved
@@ -201,22 +201,11 @@
                     )
                     offsetted_eid = global_eid - edge_offset[edge_type]
                     assert torch.equal(
-<<<<<<< HEAD
-                        self.data[edge_type].edge_index[:, local_eid],
-                        torch.stack(
-                            (
-                                global_row - node_offset[src],
-                                global_col - node_offset[dst],
-                            ),
-                            dim=0,
-                        ),
-=======
                         self.data[edge_type].edge_index[:, offsetted_eid],
                         torch.stack((
                             global_row - node_offset[src],
                             global_col - node_offset[dst],
                         ), dim=0),
->>>>>>> eb10fc2d
                     )
                     graph[edge_type] = {
                         'edge_id': global_eid,
@@ -319,23 +308,6 @@
                     osp.join(path, 'graph.pt'),
                 )
 
-<<<<<<< HEAD
-                torch.save(
-                    {
-                        'global_id': node_id,
-                        'feats': dict(x=part_data.x),
-                    },
-                    osp.join(path, 'node_feats.pt'),
-                )
-                if 'edge_attr' in part_data:
-                    torch.save(
-                        {
-                            'global_id': edge_id,
-                            'feats': dict(edge_attr=part_data.edge_attr[perm]),
-                        },
-                        osp.join(path, 'edge_feats.pt'),
-                    )
-=======
                 nfeat = {
                     'global_id': node_id,
                     'feats': dict(x=part_data.x),
@@ -354,7 +326,6 @@
                         efeat.update({'edge_time': part_data.edge_time[perm]})
 
                     torch.save(efeat, osp.join(path, 'edge_feats.pt'))
->>>>>>> eb10fc2d
 
             logging.info('Saving partition mapping info')
             torch.save(node_map, osp.join(self.root, 'node_map.pt'))
